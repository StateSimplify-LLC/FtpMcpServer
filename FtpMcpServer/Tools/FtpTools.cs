using System;
using System.Collections.Generic;
using System.ComponentModel;
using System.Text;
using FluentFTP.Helpers;
using FtpMcpServer.Services;
using Microsoft.AspNetCore.StaticFiles;
using Microsoft.Extensions.Logging;
using ModelContextProtocol.Protocol;
using ModelContextProtocol.Server;

namespace FtpMcpServer.Tools
{
    [McpServerToolType]
    public class FtpTools
    {
        private readonly ILogger<FtpTools> _logger;
        private readonly IFluentFtpService _ftpService;
        private readonly FileExtensionContentTypeProvider _contentTypeProvider;

        public FtpTools(ILogger<FtpTools> logger, IFluentFtpService ftpService, FileExtensionContentTypeProvider contentTypeProvider)
        {
            _logger = logger;
            _ftpService = ftpService;
            _contentTypeProvider = contentTypeProvider;
        }

        [McpServerTool(Name = "ftp_listDirectory", UseStructuredContent = true, ReadOnly = true, OpenWorld = true, Idempotent = true)]
        [Description("Lists entries in an FTP directory. Returns structured JSON describing each item.")]
        public FtpListResult ListDirectory(
            FtpDefaults defaults,
            [Description("Remote path to list (e.g., /pub). Defaults to the server default path or '/'")] string? path = null)
        {
            var remotePath = GetRemotePath(defaults, path);
            _logger.LogInformation("Listing directory {Path} on FTP host {Host}:{Port}.", remotePath, defaults.Host, defaults.Port);
            var items = _ftpService.GetListing(defaults, remotePath);
            var result = new FtpListResult
            {
                Host = GetHostOrThrow(defaults),
                Path = remotePath,
                Port = defaults.Port,
                UseSsl = defaults.UseSsl,
                Passive = defaults.Passive,
                Items = new List<FtpListItem>()
            };

            foreach (var it in items)
            {
                result.Items.Add(new FtpListItem
                {
                    Name = it.Name,
                    IsDirectory = it.Type == FluentFTP.FtpObjectType.Directory,
                    Size = it.Size >= 0 ? it.Size : null,
                    Modified = it.Modified == DateTime.MinValue ? null : it.Modified,
                    Permissions = it.RawPermissions,
                    Raw = it.Input
                });
            }

            _logger.LogInformation("Returning {Count} FTP items for directory {Path} on {Host}:{Port}.", result.Items.Count, remotePath, defaults.Host, defaults.Port);
            return result;
        }

        [McpServerTool(Name = "ftp_downloadFile", ReadOnly = true, OpenWorld = true, Idempotent = true)]
        [Description("Downloads an FTP file and returns it as an embedded MCP resource (base64-encoded).")]
        public ContentBlock DownloadFile(
            FtpDefaults defaults,
            [Description("Remote file path to download (e.g., /pub/file.txt)")] string path)
        {
            var remotePath = GetRemotePath(defaults, path);
            _logger.LogInformation("Downloading FTP file {Path} from {Host}:{Port}.", remotePath, defaults.Host, defaults.Port);
            var bytes = _ftpService.DownloadBytes(defaults, remotePath);
            string b64 = Convert.ToBase64String(bytes);
<<<<<<< HEAD
            string uri = BuildUri(defaults, remotePath).ToString();
            string mime = MimeHelper.GetMimeType(remotePath);
=======
            string uri = FtpPathHelper.BuildUri(defaults, remotePath).ToString();
            string mime = _contentTypeProvider.TryGetContentType(remotePath, out var contentType)
                ? contentType
                : "application/octet-stream";
>>>>>>> 93347fbb

            _logger.LogInformation("Downloaded {Length} bytes from {Path} on {Host}:{Port}.", bytes.Length, remotePath, defaults.Host, defaults.Port);
            return new EmbeddedResourceBlock
            {
                Resource = new BlobResourceContents
                {
                    Uri = uri,
                    MimeType = mime,
                    Blob = b64
                }
            };
        }

        [McpServerTool(Name = "ftp_uploadFile", Destructive = true, OpenWorld = true, Idempotent = true)]
        [Description("Uploads data as a file to the FTP server. Data is expected to be base64-encoded.")]
        public string UploadFile(
            FtpDefaults defaults,
            [Description("Remote file path to upload to (e.g., /incoming/file.txt)")] string path,
            [Description("Base64-encoded file content to upload")] string dataBase64)
        {
            var bytes = Convert.FromBase64String(dataBase64);
            var remotePath = GetRemotePath(defaults, path);
            _logger.LogInformation("Uploading {Length} bytes to FTP path {Path} on {Host}:{Port}.", bytes.Length, remotePath, defaults.Host, defaults.Port);
            _ftpService.UploadBytes(defaults, remotePath, bytes);
            return $"Uploaded {bytes.Length} bytes to {BuildUri(defaults, remotePath)}";
        }

        [McpServerTool(Name = "ftp_writeFile", Destructive = true, OpenWorld = true, Idempotent = true)]
        [Description("Writes plain text content to a file on the FTP server using the specified encoding (UTF-8 by default).")]
        public string WriteFile(
            FtpDefaults defaults,
            [Description("Remote file path to write to (e.g., /incoming/file.txt)")] string path,
            [Description("Plain text content to write to the file")] string content,
            [Description("Optional text encoding name (e.g., utf-8, iso-8859-1). Defaults to UTF-8.")] string? encoding = null)
        {
            Encoding enc;
            if (string.IsNullOrWhiteSpace(encoding))
            {
                enc = new UTF8Encoding(encoderShouldEmitUTF8Identifier: false);
            }
            else
            {
                enc = Encoding.GetEncoding(encoding);
            }

            var bytes = enc.GetBytes(content ?? string.Empty);
            var remotePath = GetRemotePath(defaults, path);
            _logger.LogInformation("Writing {Length} bytes (encoding: {Encoding}) to FTP path {Path} on {Host}:{Port}.", bytes.Length, enc.WebName, remotePath, defaults.Host, defaults.Port);
            _ftpService.UploadBytes(defaults, remotePath, bytes);
            return $"Wrote {bytes.Length} bytes to {BuildUri(defaults, remotePath)} using {enc.WebName} encoding";
        }

        [McpServerTool(Name = "ftp_deleteFile", Destructive = true, OpenWorld = true, Idempotent = true)]
        [Description("Deletes a file on the FTP server.")]
        public string DeleteFile(
            FtpDefaults defaults,
            [Description("Remote file path to delete (e.g., /pub/file.txt)")] string path)
        {
            var remotePath = GetRemotePath(defaults, path);
            _logger.LogInformation("Deleting FTP file {Path} on {Host}:{Port}.", remotePath, defaults.Host, defaults.Port);
            _ftpService.DeleteFile(defaults, remotePath);
            return $"Deleted {BuildUri(defaults, remotePath)}";
        }

        [McpServerTool(Name = "ftp_makeDirectory", Destructive = true, OpenWorld = true, Idempotent = true)]
        [Description("Creates a directory on the FTP server.")]
        public string MakeDirectory(
            FtpDefaults defaults,
            [Description("Remote directory path to create (e.g., /pub/newdir)")] string path)
        {
            var remotePath = GetRemotePath(defaults, path);
            _logger.LogInformation("Creating FTP directory {Path} on {Host}:{Port}.", remotePath, defaults.Host, defaults.Port);
            _ftpService.CreateDirectory(defaults, remotePath);
            return $"Created directory {BuildUri(defaults, remotePath)}";
        }

        [McpServerTool(Name = "ftp_removeDirectory", Destructive = true, OpenWorld = true, Idempotent = true)]
        [Description("Removes a directory on the FTP server (must be empty).")]
        public string RemoveDirectory(
            FtpDefaults defaults,
            [Description("Remote directory path to remove (must be empty)")] string path)
        {
            var remotePath = GetRemotePath(defaults, path);
            _logger.LogInformation("Removing FTP directory {Path} on {Host}:{Port}.", remotePath, defaults.Host, defaults.Port);
            _ftpService.DeleteDirectory(defaults, remotePath);
            return $"Removed directory {BuildUri(defaults, remotePath)}";
        }

        [McpServerTool(Name = "ftp_rename", Destructive = true, OpenWorld = true, Idempotent = true)]
        [Description("Renames a file or directory on the FTP server.")]
        public string Rename(
            FtpDefaults defaults,
            [Description("Current remote path to rename")] string path,
            [Description("New name (not a full path)")] string newName)
        {
            var remotePath = GetRemotePath(defaults, path);
            var destinationPath = RemotePaths.GetFtpPath(remotePath, newName);
            _logger.LogInformation("Renaming FTP path {Path} to {Destination} on {Host}:{Port}.", remotePath, destinationPath, defaults.Host, defaults.Port);
            _ftpService.Rename(defaults, remotePath, destinationPath);
            return $"Renamed {BuildUri(defaults, remotePath)} to {newName}";
        }

        [McpServerTool(Name = "ftp_getFileSize", ReadOnly = true, OpenWorld = true, Idempotent = true)]
        [Description("Gets the size (in bytes) of a remote file.")]
        public long GetFileSize(
            FtpDefaults defaults,
            [Description("Remote file path")] string path)
        {
            var remotePath = GetRemotePath(defaults, path);
            _logger.LogInformation("Retrieving file size for FTP path {Path} on {Host}:{Port}.", remotePath, defaults.Host, defaults.Port);
            return _ftpService.GetFileSize(defaults, remotePath);
        }

        [McpServerTool(Name = "ftp_getModifiedTime", ReadOnly = true, OpenWorld = true, Idempotent = true)]
        [Description("Gets the last modified time (server local time) of a remote file.")]
        public DateTime GetModifiedTime(
            FtpDefaults defaults,
            [Description("Remote file path")] string path)
        {
            var remotePath = GetRemotePath(defaults, path);
            _logger.LogInformation("Retrieving modified time for FTP path {Path} on {Host}:{Port}.", remotePath, defaults.Host, defaults.Port);
            return _ftpService.GetModifiedTime(defaults, remotePath);
        }

        private static string GetRemotePath(FtpDefaults defaults, string? path)
        {
            var candidate = string.IsNullOrWhiteSpace(path) ? defaults.DefaultPath : path;
            if (string.IsNullOrWhiteSpace(candidate))
            {
                candidate = "/";
            }

            return RemotePaths.GetFtpPath(candidate);
        }

        private static string GetHostOrThrow(FtpDefaults defaults)
        {
            return defaults.Host ?? throw new ArgumentException("Host is required");
        }

        private static Uri BuildUri(FtpDefaults defaults, string remotePath)
        {
            var host = GetHostOrThrow(defaults);
            var ftpPath = RemotePaths.GetFtpPath(remotePath);
            return new UriBuilder("ftp", host, defaults.Port, ftpPath).Uri;
        }
    }

    public sealed class FtpListResult
    {
        public string Host { get; set; } = string.Empty;
        public int Port { get; set; }
        public string Path { get; set; } = string.Empty;
        public bool UseSsl { get; set; }
        public bool Passive { get; set; }
        public List<FtpListItem> Items { get; set; } = new List<FtpListItem>();
    }

    public sealed class FtpListItem
    {
        public string Name { get; set; } = string.Empty;
        public bool IsDirectory { get; set; }
        public long? Size { get; set; }
        public DateTime? Modified { get; set; }
        public string? Permissions { get; set; }
        public string? Raw { get; set; }
    }
}<|MERGE_RESOLUTION|>--- conflicted
+++ resolved
@@ -71,15 +71,8 @@
             _logger.LogInformation("Downloading FTP file {Path} from {Host}:{Port}.", remotePath, defaults.Host, defaults.Port);
             var bytes = _ftpService.DownloadBytes(defaults, remotePath);
             string b64 = Convert.ToBase64String(bytes);
-<<<<<<< HEAD
             string uri = BuildUri(defaults, remotePath).ToString();
             string mime = MimeHelper.GetMimeType(remotePath);
-=======
-            string uri = FtpPathHelper.BuildUri(defaults, remotePath).ToString();
-            string mime = _contentTypeProvider.TryGetContentType(remotePath, out var contentType)
-                ? contentType
-                : "application/octet-stream";
->>>>>>> 93347fbb
 
             _logger.LogInformation("Downloaded {Length} bytes from {Path} on {Host}:{Port}.", bytes.Length, remotePath, defaults.Host, defaults.Port);
             return new EmbeddedResourceBlock
